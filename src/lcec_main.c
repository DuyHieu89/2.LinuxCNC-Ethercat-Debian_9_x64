//
//    Copyright (C) 2012 Sascha Ittner <sascha.ittner@modusoft.de>
//
//    This program is free software; you can redistribute it and/or modify
//    it under the terms of the GNU General Public License as published by
//    the Free Software Foundation; either version 2 of the License, or
//    (at your option) any later version.
//
//    This program is distributed in the hope that it will be useful,
//    but WITHOUT ANY WARRANTY; without even the implied warranty of
//    MERCHANTABILITY or FITNESS FOR A PARTICULAR PURPOSE.  See the
//    GNU General Public License for more details.
//
//    You should have received a copy of the GNU General Public License
//    along with this program; if not, write to the Free Software
//    Foundation, Inc., 51 Franklin St, Fifth Floor, Boston, MA  02110-1301 USA
//

#include "lcec.h"
#include "lcec_generic.h"
#include "lcec_ek1100.h"
#include "lcec_ax5200.h"
#include "lcec_el1xxx.h"
#include "lcec_el1252.h"
#include "lcec_el2xxx.h"
#include "lcec_el2202.h"
#include "lcec_el31x2.h"
#include "lcec_el3255.h"
#include "lcec_el40x1.h"
#include "lcec_el40x2.h"
#include "lcec_el41x2.h"
#include "lcec_el41x4.h"
#include "lcec_el5101.h"
#include "lcec_el5151.h"
#include "lcec_el5152.h"
#include "lcec_el2521.h"
#include "lcec_el7041_1000.h"
#include "lcec_el7211.h"
#include "lcec_el7342.h"
#include "lcec_el95xx.h"
#include "lcec_em7004.h"
#include "lcec_stmds5k.h"
#include "lcec_deasda.h"

#include "rtapi_app.h"

MODULE_LICENSE("GPL");
MODULE_AUTHOR("Sascha Ittner <sascha.ittner@modusoft.de>");
MODULE_DESCRIPTION("Driver for EtherCAT devices");

typedef struct lcec_typelist {
  LCEC_SLAVE_TYPE_T type;
  uint32_t vid;
  uint32_t pid;
  int pdo_entry_count;
  lcec_slave_init_t proc_init;
} lcec_typelist_t;

static const lcec_typelist_t types[] = {
  // bus coupler
  { lcecSlaveTypeEK1100, LCEC_EK1100_VID, LCEC_EK1100_PID, LCEC_EK1100_PDOS, NULL},

  // AX5000 servo drives
  { lcecSlaveTypeAX5206, LCEC_AX5200_VID, LCEC_AX5206_PID, LCEC_AX5200_PDOS, lcec_ax5200_init},

  // digital in
  { lcecSlaveTypeEL1002, LCEC_EL1xxx_VID, LCEC_EL1002_PID, LCEC_EL1002_PDOS, lcec_el1xxx_init},
  { lcecSlaveTypeEL1004, LCEC_EL1xxx_VID, LCEC_EL1004_PID, LCEC_EL1004_PDOS, lcec_el1xxx_init},
  { lcecSlaveTypeEL1008, LCEC_EL1xxx_VID, LCEC_EL1008_PID, LCEC_EL1008_PDOS, lcec_el1xxx_init},
  { lcecSlaveTypeEL1012, LCEC_EL1xxx_VID, LCEC_EL1012_PID, LCEC_EL1012_PDOS, lcec_el1xxx_init},
  { lcecSlaveTypeEL1014, LCEC_EL1xxx_VID, LCEC_EL1014_PID, LCEC_EL1014_PDOS, lcec_el1xxx_init},
  { lcecSlaveTypeEL1018, LCEC_EL1xxx_VID, LCEC_EL1018_PID, LCEC_EL1018_PDOS, lcec_el1xxx_init},
  { lcecSlaveTypeEL1024, LCEC_EL1xxx_VID, LCEC_EL1024_PID, LCEC_EL1024_PDOS, lcec_el1xxx_init},
  { lcecSlaveTypeEL1034, LCEC_EL1xxx_VID, LCEC_EL1034_PID, LCEC_EL1034_PDOS, lcec_el1xxx_init},
  { lcecSlaveTypeEL1084, LCEC_EL1xxx_VID, LCEC_EL1084_PID, LCEC_EL1084_PDOS, lcec_el1xxx_init},
  { lcecSlaveTypeEL1088, LCEC_EL1xxx_VID, LCEC_EL1088_PID, LCEC_EL1088_PDOS, lcec_el1xxx_init},
  { lcecSlaveTypeEL1094, LCEC_EL1xxx_VID, LCEC_EL1094_PID, LCEC_EL1094_PDOS, lcec_el1xxx_init},
  { lcecSlaveTypeEL1098, LCEC_EL1xxx_VID, LCEC_EL1098_PID, LCEC_EL1098_PDOS, lcec_el1xxx_init},
  { lcecSlaveTypeEL1104, LCEC_EL1xxx_VID, LCEC_EL1104_PID, LCEC_EL1104_PDOS, lcec_el1xxx_init},
  { lcecSlaveTypeEL1114, LCEC_EL1xxx_VID, LCEC_EL1114_PID, LCEC_EL1114_PDOS, lcec_el1xxx_init},
  { lcecSlaveTypeEL1124, LCEC_EL1xxx_VID, LCEC_EL1124_PID, LCEC_EL1124_PDOS, lcec_el1xxx_init},
  { lcecSlaveTypeEL1134, LCEC_EL1xxx_VID, LCEC_EL1134_PID, LCEC_EL1134_PDOS, lcec_el1xxx_init},
  { lcecSlaveTypeEL1144, LCEC_EL1xxx_VID, LCEC_EL1144_PID, LCEC_EL1144_PDOS, lcec_el1xxx_init},
  { lcecSlaveTypeEL1252, LCEC_EL1252_VID, LCEC_EL1252_PID, LCEC_EL1252_PDOS, lcec_el1252_init},  // 2 fast channels with timestamp
  { lcecSlaveTypeEL1808, LCEC_EL1xxx_VID, LCEC_EL1808_PID, LCEC_EL1808_PDOS, lcec_el1xxx_init},
  { lcecSlaveTypeEL1809, LCEC_EL1xxx_VID, LCEC_EL1809_PID, LCEC_EL1809_PDOS, lcec_el1xxx_init},

  // digital out
  { lcecSlaveTypeEL2002, LCEC_EL2xxx_VID, LCEC_EL2002_PID, LCEC_EL2002_PDOS, lcec_el2xxx_init},
  { lcecSlaveTypeEL2004, LCEC_EL2xxx_VID, LCEC_EL2004_PID, LCEC_EL2004_PDOS, lcec_el2xxx_init},
  { lcecSlaveTypeEL2008, LCEC_EL2xxx_VID, LCEC_EL2008_PID, LCEC_EL2008_PDOS, lcec_el2xxx_init},
  { lcecSlaveTypeEL2022, LCEC_EL2xxx_VID, LCEC_EL2022_PID, LCEC_EL2022_PDOS, lcec_el2xxx_init},
  { lcecSlaveTypeEL2024, LCEC_EL2xxx_VID, LCEC_EL2024_PID, LCEC_EL2024_PDOS, lcec_el2xxx_init},
  { lcecSlaveTypeEL2032, LCEC_EL2xxx_VID, LCEC_EL2032_PID, LCEC_EL2032_PDOS, lcec_el2xxx_init},
  { lcecSlaveTypeEL2034, LCEC_EL2xxx_VID, LCEC_EL2034_PID, LCEC_EL2034_PDOS, lcec_el2xxx_init},
  { lcecSlaveTypeEL2042, LCEC_EL2xxx_VID, LCEC_EL2042_PID, LCEC_EL2042_PDOS, lcec_el2xxx_init},
  { lcecSlaveTypeEL2084, LCEC_EL2xxx_VID, LCEC_EL2084_PID, LCEC_EL2084_PDOS, lcec_el2xxx_init},
  { lcecSlaveTypeEL2088, LCEC_EL2xxx_VID, LCEC_EL2088_PID, LCEC_EL2088_PDOS, lcec_el2xxx_init},
  { lcecSlaveTypeEL2124, LCEC_EL2xxx_VID, LCEC_EL2124_PID, LCEC_EL2124_PDOS, lcec_el2xxx_init},
  { lcecSlaveTypeEL2202, LCEC_EL2202_VID, LCEC_EL2202_PID, LCEC_EL2202_PDOS, lcec_el2202_init}, // 2 fast channels with tristate
  { lcecSlaveTypeEL2622, LCEC_EL2xxx_VID, LCEC_EL2622_PID, LCEC_EL2622_PDOS, lcec_el2xxx_init},
  { lcecSlaveTypeEL2808, LCEC_EL2xxx_VID, LCEC_EL2808_PID, LCEC_EL2808_PDOS, lcec_el2xxx_init},
  { lcecSlaveTypeEL2798, LCEC_EL2xxx_VID, LCEC_EL2798_PID, LCEC_EL2798_PDOS, lcec_el2xxx_init},
  { lcecSlaveTypeEL2809, LCEC_EL2xxx_VID, LCEC_EL2809_PID, LCEC_EL2809_PDOS, lcec_el2xxx_init},

  { lcecSlaveTypeEP2028, LCEC_EL2xxx_VID, LCEC_EP2028_PID, LCEC_EP2028_PDOS, lcec_el2xxx_init},

  // analog in, 2ch, 16 bits
  { lcecSlaveTypeEL3102, LCEC_EL31x2_VID, LCEC_EL3102_PID, LCEC_EL31x2_PDOS, lcec_el31x2_init},
  { lcecSlaveTypeEL3112, LCEC_EL31x2_VID, LCEC_EL3112_PID, LCEC_EL31x2_PDOS, lcec_el31x2_init},
  { lcecSlaveTypeEL3122, LCEC_EL31x2_VID, LCEC_EL3122_PID, LCEC_EL31x2_PDOS, lcec_el31x2_init},
  { lcecSlaveTypeEL3142, LCEC_EL31x2_VID, LCEC_EL3142_PID, LCEC_EL31x2_PDOS, lcec_el31x2_init},
  { lcecSlaveTypeEL3152, LCEC_EL31x2_VID, LCEC_EL3152_PID, LCEC_EL31x2_PDOS, lcec_el31x2_init},
  { lcecSlaveTypeEL3162, LCEC_EL31x2_VID, LCEC_EL3162_PID, LCEC_EL31x2_PDOS, lcec_el31x2_init},

  // analog in, 5ch, 16 bits
  { lcecSlaveTypeEL3255, LCEC_EL3255_VID, LCEC_EL3255_PID, LCEC_EL3255_PDOS, lcec_el3255_init},

  // analog out, 1ch, 12 bits
  { lcecSlaveTypeEL4001, LCEC_EL40x1_VID, LCEC_EL4001_PID, LCEC_EL40x1_PDOS, lcec_el40x1_init},
  { lcecSlaveTypeEL4011, LCEC_EL40x1_VID, LCEC_EL4011_PID, LCEC_EL40x1_PDOS, lcec_el40x1_init},
  { lcecSlaveTypeEL4021, LCEC_EL40x1_VID, LCEC_EL4021_PID, LCEC_EL40x1_PDOS, lcec_el40x1_init},
  { lcecSlaveTypeEL4031, LCEC_EL40x1_VID, LCEC_EL4031_PID, LCEC_EL40x1_PDOS, lcec_el40x1_init},

  // analog out, 2ch, 12 bits
  { lcecSlaveTypeEL4002, LCEC_EL40x2_VID, LCEC_EL4002_PID, LCEC_EL40x2_PDOS, lcec_el40x2_init},
  { lcecSlaveTypeEL4012, LCEC_EL40x2_VID, LCEC_EL4012_PID, LCEC_EL40x2_PDOS, lcec_el40x2_init},
  { lcecSlaveTypeEL4022, LCEC_EL40x2_VID, LCEC_EL4022_PID, LCEC_EL40x2_PDOS, lcec_el40x2_init},
  { lcecSlaveTypeEL4032, LCEC_EL40x2_VID, LCEC_EL4032_PID, LCEC_EL40x2_PDOS, lcec_el40x2_init},

  // analog out, 2ch, 16 bits
  { lcecSlaveTypeEL4102, LCEC_EL41x2_VID, LCEC_EL4102_PID, LCEC_EL41x2_PDOS, lcec_el41x2_init},
  { lcecSlaveTypeEL4112, LCEC_EL41x2_VID, LCEC_EL4112_PID, LCEC_EL41x2_PDOS, lcec_el41x2_init},
  { lcecSlaveTypeEL4122, LCEC_EL41x2_VID, LCEC_EL4122_PID, LCEC_EL41x2_PDOS, lcec_el41x2_init},
  { lcecSlaveTypeEL4132, LCEC_EL41x2_VID, LCEC_EL4132_PID, LCEC_EL41x2_PDOS, lcec_el41x2_init},

  // analog out, 4ch, 16 bits
  { lcecSlaveTypeEL4104, LCEC_EL41x2_VID, LCEC_EL4104_PID, LCEC_EL41x4_PDOS, lcec_el41x2_init},

  // encoder inputs
  { lcecSlaveTypeEL5101, LCEC_EL5101_VID, LCEC_EL5101_PID, LCEC_EL5101_PDOS, lcec_el5101_init},
  { lcecSlaveTypeEL5151, LCEC_EL5151_VID, LCEC_EL5151_PID, LCEC_EL5151_PDOS, lcec_el5151_init},
  { lcecSlaveTypeEL5152, LCEC_EL5152_VID, LCEC_EL5152_PID, LCEC_EL5152_PDOS, lcec_el5152_init},

  // pulse train (stepper) output
  { lcecSlaveTypeEL2521, LCEC_EL2521_VID, LCEC_EL2521_PID, LCEC_EL2521_PDOS, lcec_el2521_init},

  // stepper
  { lcecSlaveTypeEL7041_1000, LCEC_EL7041_1000_VID, LCEC_EL7041_1000_PID, LCEC_EL7041_1000_PDOS, lcec_el7041_1000_init},

  // ac servo
  { lcecSlaveTypeEL7211, LCEC_EL7211_VID, LCEC_EL7211_PID, LCEC_EL7211_PDOS, lcec_el7211_init},

  // dc servo
  { lcecSlaveTypeEL7342, LCEC_EL7342_VID, LCEC_EL7342_PID, LCEC_EL7342_PDOS, lcec_el7342_init},

  // power supply
  { lcecSlaveTypeEL9505, LCEC_EL95xx_VID, LCEC_EL9505_PID, LCEC_EL95xx_PDOS, lcec_el95xx_init},
  { lcecSlaveTypeEL9508, LCEC_EL95xx_VID, LCEC_EL9508_PID, LCEC_EL95xx_PDOS, lcec_el95xx_init},
  { lcecSlaveTypeEL9510, LCEC_EL95xx_VID, LCEC_EL9510_PID, LCEC_EL95xx_PDOS, lcec_el95xx_init},
  { lcecSlaveTypeEL9512, LCEC_EL95xx_VID, LCEC_EL9512_PID, LCEC_EL95xx_PDOS, lcec_el95xx_init},
  { lcecSlaveTypeEL9515, LCEC_EL95xx_VID, LCEC_EL9515_PID, LCEC_EL95xx_PDOS, lcec_el95xx_init},

  // multi axis interface
  { lcecSlaveTypeEM7004, LCEC_EM7004_VID, LCEC_EM7004_PID, LCEC_EM7004_PDOS, lcec_em7004_init},

  // stoeber MDS5000 series
  { lcecSlaveTypeStMDS5k, LCEC_STMDS5K_VID, LCEC_STMDS5K_PID, LCEC_STMDS5K_PDOS, lcec_stmds5k_init},

  // Delta ASDA series
  { lcecSlaveTypeDeASDA, LCEC_DEASDA_VID, LCEC_DEASDA_PID, LCEC_DEASDA_PDOS, lcec_deasda_init},

  { lcecSlaveTypeInvalid }
};

static const lcec_pindesc_t master_global_pins[] = {
  { HAL_U32, HAL_OUT, offsetof(lcec_master_data_t, slaves_responding), "%s.slaves-responding" },
  { HAL_BIT, HAL_OUT, offsetof(lcec_master_data_t, state_init), "%s.state-init" },
  { HAL_BIT, HAL_OUT, offsetof(lcec_master_data_t, state_preop), "%s.state-preop" },
  { HAL_BIT, HAL_OUT, offsetof(lcec_master_data_t, state_safeop), "%s.state-safeop" },
  { HAL_BIT, HAL_OUT, offsetof(lcec_master_data_t, state_op), "%s.state-op" },
  { HAL_BIT, HAL_OUT, offsetof(lcec_master_data_t, link_up), "%s.link-up" },
  { HAL_BIT, HAL_OUT, offsetof(lcec_master_data_t, all_op), "%s.all-op" },
  { HAL_TYPE_UNSPECIFIED, HAL_DIR_UNSPECIFIED, -1, NULL }
};

static const lcec_pindesc_t master_pins[] = {
#ifdef RTAPI_TASK_PLL_SUPPORT
  { HAL_S32, HAL_OUT, offsetof(lcec_master_data_t, pll_err), "%s.pll-err" },
  { HAL_S32, HAL_OUT, offsetof(lcec_master_data_t, pll_out), "%s.pll-out" },
#endif
  { HAL_TYPE_UNSPECIFIED, HAL_DIR_UNSPECIFIED, -1, NULL }
};

static const lcec_pindesc_t master_params[] = {
#ifdef RTAPI_TASK_PLL_SUPPORT
  { HAL_FLOAT, HAL_RW, offsetof(lcec_master_data_t, pll_p), "%s.pll-p" },
  { HAL_FLOAT, HAL_RW, offsetof(lcec_master_data_t, pll_i), "%s.pll-i" },
#endif
  { HAL_TYPE_UNSPECIFIED, HAL_DIR_UNSPECIFIED, -1, NULL }
};

static const lcec_pindesc_t slave_pins[] = {
  { HAL_BIT, HAL_OUT, offsetof(lcec_slave_state_t, online), "%s.%s.%s.slave-online" },
  { HAL_BIT, HAL_OUT, offsetof(lcec_slave_state_t, operational), "%s.%s.%s.slave-oper" },
  { HAL_BIT, HAL_OUT, offsetof(lcec_slave_state_t, state_init), "%s.%s.%s.slave-state-init" },
  { HAL_BIT, HAL_OUT, offsetof(lcec_slave_state_t, state_preop), "%s.%s.%s.slave-state-preop" },
  { HAL_BIT, HAL_OUT, offsetof(lcec_slave_state_t, state_safeop), "%s.%s.%s.slave-state-safeop" },
  { HAL_BIT, HAL_OUT, offsetof(lcec_slave_state_t, state_op), "%s.%s.%s.slave-state-op" },
  { HAL_TYPE_UNSPECIFIED, HAL_DIR_UNSPECIFIED, -1, NULL }
};

static lcec_master_t *first_master = NULL;
static lcec_master_t *last_master = NULL;
static int comp_id = -1;

static lcec_master_data_t *global_hal_data;
static ec_master_state_t global_ms;

int lcec_parse_config(void);
void lcec_clear_config(void);

void lcec_request_lock(void *data);
void lcec_release_lock(void *data);

lcec_master_data_t *lcec_init_master_hal(const char *pfx, int global);
lcec_slave_state_t *lcec_init_slave_state_hal(char *master_name, char *slave_name);
void lcec_update_master_hal(lcec_master_data_t *hal_data, ec_master_state_t *ms);
void lcec_update_slave_state_hal(lcec_slave_state_t *hal_data, ec_slave_config_state_t *ss);

void lcec_read_all(void *arg, long period);
void lcec_write_all(void *arg, long period);
void lcec_read_master(void *arg, long period);
void lcec_write_master(void *arg, long period);

static int lcec_pin_newfv(hal_type_t type, hal_pin_dir_t dir, void **data_ptr_addr, const char *fmt, va_list ap);
static int lcec_pin_newfv_list(void *base, const lcec_pindesc_t *list, va_list ap);
static int lcec_param_newfv(hal_type_t type, hal_pin_dir_t dir, void *data_addr, const char *fmt, va_list ap);
static int lcec_param_newfv_list(void *base, const lcec_pindesc_t *list, va_list ap);

int rtapi_app_main(void) {
  int slave_count;
  lcec_master_t *master;
  lcec_slave_t *slave;
  char name[HAL_NAME_LEN + 1];
  ec_pdo_entry_reg_t *pdo_entry_regs;
  lcec_slave_sdoconf_t *sdo_config;
  lcec_slave_idnconf_t *idn_config;
  struct timeval tv;

  // connect to the HAL
  if ((comp_id = hal_init (LCEC_MODULE_NAME)) < 0) {
    rtapi_print_msg(RTAPI_MSG_ERR, LCEC_MSG_PFX "hal_init() failed\n");
    goto fail0;
  }

  // parse configuration
  if ((slave_count = lcec_parse_config()) < 0) {
    goto fail1;
  }

  // init global hal data
  if ((global_hal_data = lcec_init_master_hal(LCEC_MODULE_NAME, 1)) == NULL) {
    goto fail2;
  }

  // initialize masters
  for (master = first_master; master != NULL; master = master->next) {
    // request ethercat master
    if (!(master->master = ecrt_request_master(master->index))) {
      rtapi_print_msg (RTAPI_MSG_ERR, LCEC_MSG_PFX "requesting master %s (index %d) failed\n", master->name, master->index);
      goto fail2;
    }

#ifdef __KERNEL__
    // register callbacks
    ecrt_master_callbacks(master->master, lcec_request_lock, lcec_release_lock, master);
#endif

    // create domain
    if (!(master->domain = ecrt_master_create_domain(master->master))) {
      rtapi_print_msg (RTAPI_MSG_ERR, LCEC_MSG_PFX "master %s domain creation failed\n", master->name);
      goto fail2;
    }

    // initialize slaves
    pdo_entry_regs = master->pdo_entry_regs;
    for (slave = master->first_slave; slave != NULL; slave = slave->next) {
      // read slave config
      if (!(slave->config = ecrt_master_slave_config(master->master, 0, slave->index, slave->vid, slave->pid))) {
        rtapi_print_msg (RTAPI_MSG_ERR, LCEC_MSG_PFX "fail to read slave %s.%s configuration\n", master->name, slave->name);
        goto fail2;
      }

      // initialize sdos
      if (slave->sdo_config != NULL) {
        for (sdo_config = slave->sdo_config; sdo_config->index != 0xffff; sdo_config = (lcec_slave_sdoconf_t *) &sdo_config->data[sdo_config->length]) {
          if (sdo_config->subindex == LCEC_CONF_SDO_COMPLETE_SUBIDX) {
            if (ecrt_slave_config_complete_sdo(slave->config, sdo_config->index, &sdo_config->data[0], sdo_config->length) != 0) {
              rtapi_print_msg (RTAPI_MSG_ERR, LCEC_MSG_PFX "fail to configure slave %s.%s sdo %04x (complete)\n", master->name, slave->name, sdo_config->index);
            }
          } else {
            if (ecrt_slave_config_sdo(slave->config, sdo_config->index, sdo_config->subindex, &sdo_config->data[0], sdo_config->length) != 0) {
              rtapi_print_msg (RTAPI_MSG_ERR, LCEC_MSG_PFX "fail to configure slave %s.%s sdo %04x:%02x\n", master->name, slave->name, sdo_config->index, sdo_config->subindex);
            }
          }
        }
      }

      // initialize idns
      if (slave->idn_config != NULL) {
        for (idn_config = slave->idn_config; idn_config->state != 0; idn_config = (lcec_slave_idnconf_t *) &idn_config->data[idn_config->length]) {
          if (ecrt_slave_config_idn(slave->config, idn_config->drive, idn_config->idn, idn_config->state, &idn_config->data[0], idn_config->length) != 0) {
            rtapi_print_msg (RTAPI_MSG_ERR, LCEC_MSG_PFX "fail to configure slave %s.%s drive %d idn %c-%d-%d (state %d, length %lu)\n", master->name, slave->name, idn_config->drive,
              (idn_config->idn & 0x8000) ? 'P' : 'S', (idn_config->idn >> 12) & 0x0007, idn_config->idn & 0x0fff, idn_config->state, idn_config->length);
          }
        }
      }

      // setup pdos
      if (slave->proc_init != NULL) {
        if ((slave->proc_init(comp_id, slave, pdo_entry_regs)) != 0) {
          goto fail2;
        }
      }
      pdo_entry_regs += slave->pdo_entry_count;

      // configure dc for this slave
      if (slave->dc_conf != NULL) {
        ecrt_slave_config_dc(slave->config, slave->dc_conf->assignActivate,
          slave->dc_conf->sync0Cycle, slave->dc_conf->sync0Shift,
          slave->dc_conf->sync1Cycle, slave->dc_conf->sync1Shift);
        rtapi_print_msg (RTAPI_MSG_DBG, LCEC_MSG_PFX "configuring DC for slave %s.%s: assignActivate=x%x sync0Cycle=%d sync0Shift=%d sync1Cycle=%d sync1Shift=%d\n",
          master->name, slave->name, slave->dc_conf->assignActivate,
          slave->dc_conf->sync0Cycle, slave->dc_conf->sync0Shift,
          slave->dc_conf->sync1Cycle, slave->dc_conf->sync1Shift);
      }

      // Configure the slave's watchdog times.
      if (slave->wd_conf != NULL) {
        ecrt_slave_config_watchdog(slave->config, slave->wd_conf->divider, slave->wd_conf->intervals);
      }

      // configure slave
      if (slave->sync_info != NULL) {
        if (ecrt_slave_config_pdos(slave->config, EC_END, slave->sync_info)) {
          rtapi_print_msg (RTAPI_MSG_ERR, LCEC_MSG_PFX "fail to configure slave %s.%s\n", master->name, slave->name);
          goto fail2;
        }
      }

      // export state pins
      if ((slave->hal_state_data = lcec_init_slave_state_hal(master->name, slave->name)) == NULL) {
        goto fail2;
      }
    }

    // terminate POD entries
    pdo_entry_regs->index = 0;

    // register PDO entries
    if (ecrt_domain_reg_pdo_entry_list(master->domain, master->pdo_entry_regs)) {
      rtapi_print_msg (RTAPI_MSG_ERR, LCEC_MSG_PFX "master %s PDO entry registration failed\n", master->name);
      goto fail2;
    }

    // initialize application time
    lcec_gettimeofday(&tv);
#ifdef RTAPI_TASK_PLL_SUPPORT
    master->app_time_base = EC_TIMEVAL2NANO(tv);
    if (master->sync_ref_cycles >= 0) {
      master->app_time_base -= rtapi_get_time();
    }
#else
    master->app_time_base = EC_TIMEVAL2NANO(tv) - rtapi_get_time();
    if (master->sync_ref_cycles < 0) {
      rtapi_print_msg (RTAPI_MSG_ERR, LCEC_MSG_PFX "unable to sync master %s cycle to reference clock, RTAPI_TASK_PLL_SUPPORT not present\n", master->name);
    }
#endif

    // activating master
    if (ecrt_master_activate(master->master)) {
      rtapi_print_msg (RTAPI_MSG_ERR, LCEC_MSG_PFX "failed to activate master %s\n", master->name);
      goto fail2;
    }

    // Get internal process data for domain
    master->process_data = ecrt_domain_data(master->domain);
    master->process_data_len = ecrt_domain_size(master->domain);

    // init hal data
    rtapi_snprintf(name, HAL_NAME_LEN, "%s.%s", LCEC_MODULE_NAME, master->name);
    if ((master->hal_data = lcec_init_master_hal(name, 0)) == NULL) {
      goto fail2;
    }

    // export read function
    rtapi_snprintf(name, HAL_NAME_LEN, "%s.%s.read", LCEC_MODULE_NAME, master->name);
    if (hal_export_funct(name, lcec_read_master, master, 0, 0, comp_id) != 0) {
      rtapi_print_msg (RTAPI_MSG_ERR, LCEC_MSG_PFX "master %s read funct export failed\n", master->name);
      goto fail2;
    }
    // export write function
    rtapi_snprintf(name, HAL_NAME_LEN, "%s.%s.write", LCEC_MODULE_NAME, master->name);
    if (hal_export_funct(name, lcec_write_master, master, 0, 0, comp_id) != 0) {
      rtapi_print_msg (RTAPI_MSG_ERR, LCEC_MSG_PFX "master %s write funct export failed\n", master->name);
      goto fail2;
    }
  }

  // export read-all function
  rtapi_snprintf(name, HAL_NAME_LEN, "%s.read-all", LCEC_MODULE_NAME);
  if (hal_export_funct(name, lcec_read_all, NULL, 0, 0, comp_id) != 0) {
    rtapi_print_msg (RTAPI_MSG_ERR, LCEC_MSG_PFX "read-all funct export failed\n");
    goto fail2;
  }
  // export write-all function
  rtapi_snprintf(name, HAL_NAME_LEN, "%s.write-all", LCEC_MODULE_NAME);
  if (hal_export_funct(name, lcec_write_all, NULL, 0, 0, comp_id) != 0) {
    rtapi_print_msg (RTAPI_MSG_ERR, LCEC_MSG_PFX "write-all funct export failed\n");
    goto fail2;
  }

  rtapi_print_msg(RTAPI_MSG_INFO, LCEC_MSG_PFX "installed driver for %d slaves\n", slave_count);
  hal_ready (comp_id);
  return 0;

fail2:
  lcec_clear_config();
fail1:
  hal_exit(comp_id);
fail0:
  return -EINVAL;
}

void rtapi_app_exit(void) {
  lcec_master_t *master;

  // deactivate all masters
  for (master = first_master; master != NULL; master = master->next) {
    ecrt_master_deactivate(master->master);
  }

  lcec_clear_config();
  hal_exit(comp_id);
}

int lcec_parse_config(void) {
  int shmem_id;
  void *shmem_ptr;
  LCEC_CONF_HEADER_T *header;
  size_t length;
  void *conf;
  int slave_count;
  const lcec_typelist_t *type;
  lcec_master_t *master;
  lcec_slave_t *slave;
  lcec_slave_dc_t *dc;
  lcec_slave_watchdog_t *wd;
  ec_pdo_entry_reg_t *pdo_entry_regs;
  LCEC_CONF_TYPE_T conf_type;
  LCEC_CONF_MASTER_T *master_conf;
  LCEC_CONF_SLAVE_T *slave_conf;
  LCEC_CONF_DC_T *dc_conf;
  LCEC_CONF_WATCHDOG_T *wd_conf;
  LCEC_CONF_SYNCMANAGER_T *sm_conf;
  LCEC_CONF_PDO_T *pdo_conf;
  LCEC_CONF_PDOENTRY_T *pe_conf;
  LCEC_CONF_COMPLEXENTRY_T *ce_conf;
  LCEC_CONF_SDOCONF_T *sdo_conf;
  LCEC_CONF_IDNCONF_T *idn_conf;
  ec_pdo_entry_info_t *generic_pdo_entries;
  ec_pdo_info_t *generic_pdos;
  ec_sync_info_t *generic_sync_managers;
  lcec_generic_pin_t *generic_hal_data;
  hal_pin_dir_t generic_hal_dir;
  lcec_slave_sdoconf_t *sdo_config;
  lcec_slave_idnconf_t *idn_config;

  // initialize list
  first_master = NULL;
  last_master = NULL;

  // try to get config header
  shmem_id = rtapi_shmem_new(LCEC_CONF_SHMEM_KEY, comp_id, sizeof(LCEC_CONF_HEADER_T));
  if (shmem_id < 0) {
    rtapi_print_msg (RTAPI_MSG_ERR, LCEC_MSG_PFX "couldn't allocate user/RT shared memory\n");
    goto fail0;
  }
  if (lcec_rtapi_shmem_getptr(shmem_id, &shmem_ptr) < 0 ) {
    rtapi_print_msg (RTAPI_MSG_ERR, LCEC_MSG_PFX "couldn't map user/RT shared memory\n");
    goto fail1;
  }

  // check magic, get length and close shmem
  header = shmem_ptr;
  if (header->magic != LCEC_CONF_SHMEM_MAGIC) {
    rtapi_print_msg (RTAPI_MSG_ERR, LCEC_MSG_PFX "lcec_conf is not loaded\n");
    goto fail1;
  }
  length = header->length;
  rtapi_shmem_delete(shmem_id, comp_id);

  // reopen shmem with proper size
  shmem_id = rtapi_shmem_new(LCEC_CONF_SHMEM_KEY, comp_id, sizeof(LCEC_CONF_HEADER_T) + length);
  if (shmem_id < 0) {
    rtapi_print_msg (RTAPI_MSG_ERR, LCEC_MSG_PFX "couldn't allocate user/RT shared memory\n");
    goto fail0;
  }
  if (lcec_rtapi_shmem_getptr(shmem_id, &shmem_ptr) < 0 ) {
    rtapi_print_msg (RTAPI_MSG_ERR, LCEC_MSG_PFX "couldn't map user/RT shared memory\n");
    goto fail1;
  }

  // get pointer to config
  conf = shmem_ptr + sizeof(LCEC_CONF_HEADER_T);

  // process config items
  slave_count = 0;
  master = NULL;
  slave = NULL;
  generic_pdo_entries = NULL;
  generic_pdos = NULL;
  generic_sync_managers = NULL;
  generic_hal_data = NULL;
  generic_hal_dir = 0;
  sdo_config = NULL;
  idn_config = NULL;
  pe_conf = NULL;
  while((conf_type = ((LCEC_CONF_NULL_T *)conf)->confType) != lcecConfTypeNone) {
    // get type
    switch (conf_type) {
      case lcecConfTypeMaster:
        // get config token
        master_conf = (LCEC_CONF_MASTER_T *)conf;
        conf += sizeof(LCEC_CONF_MASTER_T);

        // alloc master memory
        master = lcec_zalloc(sizeof(lcec_master_t));
        if (master == NULL) {
          rtapi_print_msg(RTAPI_MSG_ERR, LCEC_MSG_PFX "Unable to allocate master %d structure memory\n", master_conf->index);
          goto fail2;
        }

        // initialize master
        master->index = master_conf->index;
        strncpy(master->name, master_conf->name, LCEC_CONF_STR_MAXLEN);
        master->name[LCEC_CONF_STR_MAXLEN - 1] = 0;
        master->app_time_period = master_conf->appTimePeriod;
        master->sync_ref_cycles = master_conf->refClockSyncCycles;
#ifdef RTAPI_TASK_PLL_SUPPORT
        master->pll_isum = 0.0;
#endif

        // add master to list
        LCEC_LIST_APPEND(first_master, last_master, master);
        break;

      case lcecConfTypeSlave:
        // get config token
        slave_conf = (LCEC_CONF_SLAVE_T *)conf;
        conf += sizeof(LCEC_CONF_SLAVE_T);

        // check for master
        if (master == NULL) {
          rtapi_print_msg(RTAPI_MSG_ERR, LCEC_MSG_PFX "Master node for slave missing\n");
          goto fail2;
        }

        // check for valid slave type
        if (slave_conf->type == lcecSlaveTypeGeneric) {
          type = NULL;
        } else {
          for (type = types; type->type != slave_conf->type && type->type != lcecSlaveTypeInvalid; type++);
          if (type->type == lcecSlaveTypeInvalid) {
            rtapi_print_msg(RTAPI_MSG_WARN, LCEC_MSG_PFX "Invalid slave type %d\n", slave_conf->type);
            continue;
          }
        }

        // create new slave
        slave = lcec_zalloc(sizeof(lcec_slave_t));
        if (slave == NULL) {
          rtapi_print_msg(RTAPI_MSG_ERR, LCEC_MSG_PFX "Unable to allocate slave %s.%s structure memory\n", master->name, slave_conf->name);
          goto fail2;
        }

        // initialize slave
        generic_pdo_entries = NULL;
        generic_pdos = NULL;
        generic_sync_managers = NULL;
        generic_hal_data = NULL;
        generic_hal_dir = 0;
        sdo_config = NULL;
        idn_config = NULL;

        slave->index = slave_conf->index;
        strncpy(slave->name, slave_conf->name, LCEC_CONF_STR_MAXLEN);
        slave->name[LCEC_CONF_STR_MAXLEN - 1] = 0;
        slave->master = master;

        // add slave to list
        LCEC_LIST_APPEND(master->first_slave, master->last_slave, slave);

        if (type != NULL) {
          // normal slave
          slave->vid = type->vid;
          slave->pid = type->pid;
          slave->pdo_entry_count = type->pdo_entry_count;
          slave->proc_init = type->proc_init;
        } else {
          // generic slave
          slave->vid = slave_conf->vid;
          slave->pid = slave_conf->pid;
          slave->pdo_entry_count = slave_conf->pdoMappingCount;
          slave->proc_init = lcec_generic_init;

          // alloc hal memory
          if ((generic_hal_data = hal_malloc(sizeof(lcec_generic_pin_t) * slave_conf->pdoMappingCount)) == NULL) {
            rtapi_print_msg(RTAPI_MSG_ERR, LCEC_MSG_PFX "hal_malloc() for slave %s.%s failed\n", master->name, slave_conf->name);
            goto fail2;
          }
          memset(generic_hal_data, 0, sizeof(lcec_generic_pin_t) * slave_conf->pdoMappingCount);

          // alloc pdo entry memory
          generic_pdo_entries = lcec_zalloc(sizeof(ec_pdo_entry_info_t) * slave_conf->pdoEntryCount);
          if (generic_pdo_entries == NULL) {
            rtapi_print_msg(RTAPI_MSG_ERR, LCEC_MSG_PFX "Unable to allocate slave %s.%s generic pdo entry memory\n", master->name, slave_conf->name);
            goto fail2;
          }

          // alloc pdo memory
          generic_pdos = lcec_zalloc(sizeof(ec_pdo_info_t) * slave_conf->pdoCount);
          if (generic_pdos == NULL) {
            rtapi_print_msg(RTAPI_MSG_ERR, LCEC_MSG_PFX "Unable to allocate slave %s.%s generic pdo memory\n", master->name, slave_conf->name);
            goto fail2;
          }

          // alloc sync manager memory
          generic_sync_managers = lcec_zalloc(sizeof(ec_sync_info_t) * (slave_conf->syncManagerCount + 1));
          if (generic_sync_managers == NULL) {
            rtapi_print_msg(RTAPI_MSG_ERR, LCEC_MSG_PFX "Unable to allocate slave %s.%s generic sync manager memory\n", master->name, slave_conf->name);
            goto fail2;
          }
          generic_sync_managers->index = 0xff;
        }

        // alloc sdo config memory
        if (slave_conf->sdoConfigLength > 0) {
          sdo_config = lcec_zalloc(slave_conf->sdoConfigLength + sizeof(lcec_slave_sdoconf_t));
          if (sdo_config == NULL) {
            rtapi_print_msg(RTAPI_MSG_ERR, LCEC_MSG_PFX "Unable to allocate slave %s.%s sdo entry memory\n", master->name, slave_conf->name);
            goto fail2;
          }
        }

        // alloc idn config memory
        if (slave_conf->idnConfigLength > 0) {
          idn_config = lcec_zalloc(slave_conf->idnConfigLength + sizeof(lcec_slave_idnconf_t));
          if (idn_config == NULL) {
            rtapi_print_msg(RTAPI_MSG_ERR, LCEC_MSG_PFX "Unable to allocate slave %s.%s idn entry memory\n", master->name, slave_conf->name);
            goto fail2;
          }
        }

        slave->hal_data = generic_hal_data;
        slave->generic_pdo_entries = generic_pdo_entries;
        slave->generic_pdos = generic_pdos;
        slave->generic_sync_managers = generic_sync_managers;
        if (slave_conf->configPdos) {
          slave->sync_info = generic_sync_managers;
        }
        slave->sdo_config = sdo_config;
        slave->idn_config = idn_config;
        slave->dc_conf = NULL;
        slave->wd_conf = NULL;

        // update master's POD entry count
        master->pdo_entry_count += slave->pdo_entry_count;

        // update slave count
        slave_count++;
        break;

      case lcecConfTypeDcConf:
        // get config token
        dc_conf = (LCEC_CONF_DC_T *)conf;
        conf += sizeof(LCEC_CONF_DC_T);

        // check for slave
        if (slave == NULL) {
          rtapi_print_msg(RTAPI_MSG_ERR, LCEC_MSG_PFX "Slave node for dc config missing\n");
          goto fail2;
        }

        // check for double dc config
        if (slave->dc_conf != NULL) {
          rtapi_print_msg(RTAPI_MSG_WARN, LCEC_MSG_PFX "Double dc config for slave %s.%s\n", master->name, slave->name);
          continue;
        }

        // create new dc config
        dc = lcec_zalloc(sizeof(lcec_slave_dc_t));
        if (dc == NULL) {
          rtapi_print_msg(RTAPI_MSG_ERR, LCEC_MSG_PFX "Unable to allocate slave %s.%s dc config memory\n", master->name, slave->name);
          goto fail2;
        }

        // initialize dc conf
        dc->assignActivate = dc_conf->assignActivate;
        dc->sync0Cycle = dc_conf->sync0Cycle;
        dc->sync0Shift = dc_conf->sync0Shift;
        dc->sync1Cycle = dc_conf->sync1Cycle;
        dc->sync1Shift = dc_conf->sync1Shift;

        // add to slave
        slave->dc_conf = dc;
        break;

      case lcecConfTypeWatchdog:
        // get config token
        wd_conf = (LCEC_CONF_WATCHDOG_T *)conf;
        conf += sizeof(LCEC_CONF_WATCHDOG_T);

        // check for slave
        if (slave == NULL) {
          rtapi_print_msg(RTAPI_MSG_ERR, LCEC_MSG_PFX "Slave node for watchdog config missing\n");
          goto fail2;
        }

        // check for double wd config
        if (slave->wd_conf != NULL) {
          rtapi_print_msg(RTAPI_MSG_WARN, LCEC_MSG_PFX "Double watchdog config for slave %s.%s\n", master->name, slave->name);
          continue;
        }

        // create new wd config
        wd = lcec_zalloc(sizeof(lcec_slave_watchdog_t));
        if (wd == NULL) {
          rtapi_print_msg(RTAPI_MSG_ERR, LCEC_MSG_PFX "Unable to allocate slave %s.%s watchdog config memory\n", master->name, slave->name);
          goto fail2;
        }

        // initialize wd conf
        wd->divider = wd_conf->divider;
        wd->intervals = wd_conf->intervals;

        // add to slave
        slave->wd_conf = wd;
        break;

      case lcecConfTypeSyncManager:
        // get config token
        sm_conf = (LCEC_CONF_SYNCMANAGER_T *)conf;
        conf += sizeof(LCEC_CONF_SYNCMANAGER_T);

        // check for syncmanager
        if (generic_sync_managers == NULL) {
          rtapi_print_msg(RTAPI_MSG_ERR, LCEC_MSG_PFX "Sync manager for generic device missing\n");
          goto fail2;
        }

        // check for pdos
        if (generic_pdos == NULL) {
          rtapi_print_msg(RTAPI_MSG_ERR, LCEC_MSG_PFX "PDOs for generic device missing\n");
          goto fail2;
        }

        // initialize sync manager
        generic_sync_managers->index = sm_conf->index;
        generic_sync_managers->dir = sm_conf->dir;
        generic_sync_managers->n_pdos = sm_conf->pdoCount;
        generic_sync_managers->pdos = sm_conf->pdoCount == 0 ? NULL : generic_pdos;

        // get hal direction
        switch (sm_conf->dir) {
          case EC_DIR_INPUT:
            generic_hal_dir = HAL_OUT;
            break;
          case EC_DIR_OUTPUT:
            generic_hal_dir = HAL_IN;
            break;
          default:
            generic_hal_dir = 0;
        }

        // next syncmanager
        generic_sync_managers++;
        generic_sync_managers->index = 0xff;
        break;

      case lcecConfTypePdo:
        // get config token
        pdo_conf = (LCEC_CONF_PDO_T *)conf;
        conf += sizeof(LCEC_CONF_PDO_T);

        // check for pdos
        if (generic_pdos == NULL) {
          rtapi_print_msg(RTAPI_MSG_ERR, LCEC_MSG_PFX "PDOs for generic device missing\n");
          goto fail2;
        }

        // check for pdos entries
        if (generic_pdo_entries == NULL) {
          rtapi_print_msg(RTAPI_MSG_ERR, LCEC_MSG_PFX "PDO entries for generic device missing\n");
          goto fail2;
        }

        // initialize pdo
        generic_pdos->index = pdo_conf->index;
        generic_pdos->n_entries = pdo_conf->pdoEntryCount;
        generic_pdos->entries = pdo_conf->pdoEntryCount == 0 ? NULL : generic_pdo_entries;

        // next pdo
        generic_pdos++;
        break;

      case lcecConfTypePdoEntry:
        // get config token
        pe_conf = (LCEC_CONF_PDOENTRY_T *)conf;
        conf += sizeof(LCEC_CONF_PDOENTRY_T);

        // check for pdos entries
        if (generic_pdo_entries == NULL) {
          rtapi_print_msg(RTAPI_MSG_ERR, LCEC_MSG_PFX "PDO entries for generic device missing\n");
          goto fail2;
        }

        // check for hal data
        if (generic_hal_data == NULL) {
          rtapi_print_msg(RTAPI_MSG_ERR, LCEC_MSG_PFX "HAL data for generic device missing\n");
          goto fail2;
        }

        // check for hal dir
        if (generic_hal_dir == 0) {
          rtapi_print_msg(RTAPI_MSG_ERR, LCEC_MSG_PFX "HAL direction for generic device missing\n");
          goto fail2;
        }

        // initialize pdo entry
        generic_pdo_entries->index = pe_conf->index;
        generic_pdo_entries->subindex = pe_conf->subindex;
        generic_pdo_entries->bit_length = pe_conf->bitLength;

        // initialize hal data
        if (pe_conf->halPin[0] != 0) {
          strncpy(generic_hal_data->name, pe_conf->halPin, LCEC_CONF_STR_MAXLEN);
          generic_hal_data->name[LCEC_CONF_STR_MAXLEN - 1] = 0;
          generic_hal_data->type = pe_conf->halType;
          generic_hal_data->subType = pe_conf->subType;
          generic_hal_data->floatScale = pe_conf->floatScale;
          generic_hal_data->floatOffset = pe_conf->floatOffset;
          generic_hal_data->bitOffset = 0;
          generic_hal_data->bitLength = pe_conf->bitLength;
          generic_hal_data->dir = generic_hal_dir;
          generic_hal_data->pdo_idx = pe_conf->index;
          generic_hal_data->pdo_sidx = pe_conf->subindex;
          generic_hal_data++;
        }

        // next pdo entry
        generic_pdo_entries++;
        break;

      case lcecConfTypeComplexEntry:
        // get config token
        ce_conf = (LCEC_CONF_COMPLEXENTRY_T *)conf;
        conf += sizeof(LCEC_CONF_COMPLEXENTRY_T);

        // check for pdoEntry
        if (pe_conf == NULL) {
          rtapi_print_msg(RTAPI_MSG_ERR, LCEC_MSG_PFX "pdoEntry for generic device missing\n");
          goto fail2;
        }

        // check for hal data
        if (generic_hal_data == NULL) {
          rtapi_print_msg(RTAPI_MSG_ERR, LCEC_MSG_PFX "HAL data for generic device missing\n");
          goto fail2;
        }

        // initialize hal data
        if (ce_conf->halPin[0] != 0) {
          strncpy(generic_hal_data->name, ce_conf->halPin, LCEC_CONF_STR_MAXLEN);
          generic_hal_data->name[LCEC_CONF_STR_MAXLEN - 1] = 0;
          generic_hal_data->type = ce_conf->halType;
          generic_hal_data->subType = ce_conf->subType;
          generic_hal_data->floatScale = ce_conf->floatScale;
          generic_hal_data->floatOffset = ce_conf->floatOffset;
          generic_hal_data->bitOffset = ce_conf->bitOffset;
          generic_hal_data->bitLength = ce_conf->bitLength;
          generic_hal_data->dir = generic_hal_dir;
          generic_hal_data->pdo_idx = pe_conf->index;
          generic_hal_data->pdo_sidx = pe_conf->subindex;
          generic_hal_data++;
        }
        break;

      case lcecConfTypeSdoConfig:
        // get config token
        sdo_conf = (LCEC_CONF_SDOCONF_T *)conf;
        conf += sizeof(LCEC_CONF_SDOCONF_T) + sdo_conf->length;

        // copy attributes
        sdo_config->index = sdo_conf->index;
        sdo_config->subindex = sdo_conf->subindex;
        sdo_config->length = sdo_conf->length;

        // copy data
        memcpy(sdo_config->data, sdo_conf->data, sdo_config->length);

        sdo_config = (lcec_slave_sdoconf_t *) &sdo_config->data[sdo_config->length];
        sdo_config->index = 0xffff;
        break;

      case lcecConfTypeIdnConfig:
        // get config token
        idn_conf = (LCEC_CONF_IDNCONF_T *)conf;
        conf += sizeof(LCEC_CONF_IDNCONF_T) + idn_conf->length;

        // copy attributes
        idn_config->drive = idn_conf->drive;
        idn_config->idn = idn_conf->idn;
        idn_config->state = idn_conf->state;
        idn_config->length = idn_conf->length;

        // copy data
        memcpy(idn_config->data, idn_conf->data, idn_config->length);

        idn_config = (lcec_slave_idnconf_t *) &idn_config->data[idn_config->length];
        break;

      default:
        rtapi_print_msg(RTAPI_MSG_ERR, LCEC_MSG_PFX "Unknown config item type\n");
        goto fail2;
    }
  }

  // close shmem
  rtapi_shmem_delete(shmem_id, comp_id);

  // allocate PDO entity memory
  for (master = first_master; master != NULL; master = master->next) {
    pdo_entry_regs = lcec_zalloc(sizeof(ec_pdo_entry_reg_t) * (master->pdo_entry_count + 1));
    if (pdo_entry_regs == NULL) {
      rtapi_print_msg(RTAPI_MSG_ERR, LCEC_MSG_PFX "Unable to allocate master %s PDO entry memory\n", master->name);
      goto fail2;
    }
    master->pdo_entry_regs = pdo_entry_regs;
  }

  return slave_count;

fail2:
  lcec_clear_config();
fail1:
  rtapi_shmem_delete(shmem_id, comp_id);
fail0:
  return -1;
}

void lcec_clear_config(void) {
  lcec_master_t *master, *prev_master;
  lcec_slave_t *slave, *prev_slave;

  // iterate all masters
  master = last_master;
  while (master != NULL) {
    prev_master = master->prev;

    // iterate all masters
    slave = master->last_slave;
    while (slave != NULL) {
      prev_slave = slave->prev;

      // cleanup slave
      if (slave->proc_cleanup != NULL) {
        slave->proc_cleanup(slave);
      }

      // free slave
      if (slave->sdo_config != NULL) {
        lcec_free(slave->sdo_config);
      }
      if (slave->idn_config != NULL) {
        lcec_free(slave->idn_config);
      }
      if (slave->generic_pdo_entries != NULL) {
        lcec_free(slave->generic_pdo_entries);
      }
      if (slave->generic_pdos != NULL) {
        lcec_free(slave->generic_pdos);
      }
      if (slave->generic_sync_managers != NULL) {
        lcec_free(slave->generic_sync_managers);
      }
      if (slave->dc_conf != NULL) {
        lcec_free(slave->dc_conf);
      }
      if (slave->wd_conf != NULL) {
        lcec_free(slave->wd_conf);
      }
      lcec_free(slave);
      slave = prev_slave;
    }

    // release master
    if (master->master) {
      ecrt_release_master(master->master);
    }

    // free PDO entry memory
    if (master->pdo_entry_regs != NULL) {
      lcec_free(master->pdo_entry_regs);
    }

    // free master
    lcec_free(master);
    master = prev_master;
  }
}

void lcec_request_lock(void *data) {
  lcec_master_t *master = (lcec_master_t *) data;
  rtapi_mutex_get(&master->mutex);
}

void lcec_release_lock(void *data) {
  lcec_master_t *master = (lcec_master_t *) data;
  rtapi_mutex_give(&master->mutex);
}

lcec_master_data_t *lcec_init_master_hal(const char *pfx, int global) {
  lcec_master_data_t *hal_data;

  // alloc hal data
  if ((hal_data = hal_malloc(sizeof(lcec_master_data_t))) == NULL) {
    rtapi_print_msg(RTAPI_MSG_ERR, LCEC_MSG_PFX "hal_malloc() for %s failed\n", pfx);
    return NULL;
  }
  memset(hal_data, 0, sizeof(lcec_master_data_t));

  // export pins
  if (lcec_pin_newf_list(hal_data, master_global_pins, pfx) != 0) {
    return NULL;
  }
  if (!global) {
    if (lcec_pin_newf_list(hal_data, master_pins, pfx) != 0) {
      return NULL;
    }
    if (lcec_param_newf_list(hal_data, master_params, pfx) != 0) {
      return NULL;
    }
#ifdef RTAPI_TASK_PLL_SUPPORT
    hal_data->pll_p = 0.005;
    hal_data->pll_i = 0.01;
#endif
  }

  return hal_data;
}

lcec_slave_state_t *lcec_init_slave_state_hal(char *master_name, char *slave_name) {
  lcec_slave_state_t *hal_data;

  // alloc hal data
  if ((hal_data = hal_malloc(sizeof(lcec_slave_state_t))) == NULL) {
    rtapi_print_msg(RTAPI_MSG_ERR, LCEC_MSG_PFX "hal_malloc() for %s.%s.%s failed\n", LCEC_MODULE_NAME, master_name, slave_name);
    return NULL;
  }
  memset(hal_data, 0, sizeof(lcec_master_data_t));

  // export pins
  if (lcec_pin_newf_list(hal_data, slave_pins, LCEC_MODULE_NAME, master_name, slave_name) != 0) {
    return NULL;
  }

  return hal_data;
}

void lcec_update_master_hal(lcec_master_data_t *hal_data, ec_master_state_t *ms) {
  *(hal_data->slaves_responding) = ms->slaves_responding;
  *(hal_data->state_init) = (ms->al_states & 0x01) != 0;
  *(hal_data->state_preop) = (ms->al_states & 0x02) != 0;
  *(hal_data->state_safeop) = (ms->al_states & 0x04) != 0;
  *(hal_data->state_op) = (ms->al_states & 0x08) != 0;
  *(hal_data->link_up) = ms->link_up;
  *(hal_data->all_op) = (ms->al_states == 0x08);
}

void lcec_update_slave_state_hal(lcec_slave_state_t *hal_data, ec_slave_config_state_t *ss) {
  *(hal_data->online) = ss->online;
  *(hal_data->operational) = ss->operational;
  *(hal_data->state_init) = (ss->al_state & 0x01) != 0;
  *(hal_data->state_preop) = (ss->al_state & 0x02) != 0;
  *(hal_data->state_safeop) = (ss->al_state & 0x04) != 0;
  *(hal_data->state_op) = (ss->al_state & 0x08) != 0;
}

void lcec_read_all(void *arg, long period) {
  lcec_master_t *master;

  // initialize global state
  global_ms.slaves_responding = 0;
  global_ms.al_states = 0;
  global_ms.link_up = (first_master != NULL);

  // process slaves
  for (master = first_master; master != NULL; master = master->next) {
    lcec_read_master(master, period);
  }

  // update global state pins
  lcec_update_master_hal(global_hal_data, &global_ms);
}

void lcec_write_all(void *arg, long period) {
  lcec_master_t *master;

  // process slaves
  for (master = first_master; master != NULL; master = master->next) {
    lcec_write_master(master, period);
  }
}

void lcec_read_master(void *arg, long period) {
  lcec_master_t *master = (lcec_master_t *) arg;
  lcec_slave_t *slave;
<<<<<<< HEAD
  ec_master_state_t ms;
=======
>>>>>>> 9299730c
  int check_states;

  // check period
  if (period != master->period_last) {
    master->period_last = period;
#ifdef RTAPI_TASK_PLL_SUPPORT
    master->periodfp = (double) period * 0.000000001;
    // allow max +/-1% of period
    master->pll_limit = period / 100;
#endif
    if (master->app_time_period != period) {
      rtapi_print_msg(RTAPI_MSG_ERR, LCEC_MSG_PFX "Invalid appTimePeriod of %u for master %s (should be %ld).\n",
        master->app_time_period, master->name, period);
    }
  }

  // get state check flag
  if (master->state_update_timer > 0) {
    check_states = 0;
    master->state_update_timer -= period;
  } else {
    check_states = 1;
    master->state_update_timer = LCEC_STATE_UPDATE_PERIOD;
  }

  // receive process data & master state
  rtapi_mutex_get(&master->mutex);
  ecrt_master_receive(master->master);
  ecrt_domain_process(master->domain);
  if (check_states) {
<<<<<<< HEAD
    ecrt_master_state(master->master, &ms);
  }
  rtapi_mutex_give(&master->mutex);

  if (check_states) {
    // update state pins
    lcec_update_master_hal(master->hal_data, &ms);

    // update global state
    global_ms.slaves_responding += ms.slaves_responding;
    global_ms.al_states |= ms.al_states;
    global_ms.link_up = global_ms.link_up && ms.link_up;
  }
=======
    ecrt_master_state(master->master, &master->ms);
  }
  rtapi_mutex_give(&master->mutex);

  // update state pins
  lcec_update_master_hal(master->hal_data, &master->ms);

  // update global state
  global_ms.slaves_responding += master->ms.slaves_responding;
  global_ms.al_states |= master->ms.al_states;
  global_ms.link_up = global_ms.link_up && master->ms.link_up;
>>>>>>> 9299730c

  // process slaves
  for (slave = master->first_slave; slave != NULL; slave = slave->next) {
    // get slaves state
    rtapi_mutex_get(&master->mutex);
    if (check_states) {
      ecrt_slave_config_state(slave->config, &slave->state);
    }
    rtapi_mutex_give(&master->mutex);
    if (check_states) {
      lcec_update_slave_state_hal(slave->hal_state_data, &slave->state);
    }

    // process read function
    if (slave->proc_read != NULL) {
      slave->proc_read(slave, period);
    }
  }
}

void lcec_write_master(void *arg, long period) {
  lcec_master_t *master = (lcec_master_t *) arg;
  lcec_slave_t *slave;
  uint64_t app_time;
#ifdef RTAPI_TASK_PLL_SUPPORT
  long long ref, now;
  uint32_t dc_time;
  int dc_time_valid;
  lcec_master_data_t *hal_data;
#endif

  // process slaves
  for (slave = master->first_slave; slave != NULL; slave = slave->next) {
    if (slave->proc_write != NULL) {
      slave->proc_write(slave, period);
    }
  }

#ifdef RTAPI_TASK_PLL_SUPPORT
  // get reference time
  ref = rtapi_task_pll_get_reference();
#endif

  // send process data
  rtapi_mutex_get(&master->mutex);
  ecrt_domain_queue(master->domain);

  // update application time
#ifdef RTAPI_TASK_PLL_SUPPORT
  now = rtapi_get_time();
  if (master->sync_ref_cycles >= 0) {
    app_time = master->app_time_base + now;
  } else {
    master->dc_ref += period;
    app_time = master->app_time_base + master->dc_ref + (now - ref);
  }
#else
  app_time = master->app_time_base + rtapi_get_time();
#endif

  ecrt_master_application_time(master->master, app_time);

  // sync ref clock to master
  if (master->sync_ref_cycles > 0) {
    if (master->sync_ref_cnt == 0) {
      master->sync_ref_cnt = master->sync_ref_cycles;
      ecrt_master_sync_reference_clock(master->master);
    }
    master->sync_ref_cnt--;
  }

#ifdef RTAPI_TASK_PLL_SUPPORT
  // sync master to ref clock
  dc_time = 0;
  if (master->sync_ref_cycles < 0) {
    // get reference clock time to synchronize master cycle
    dc_time_valid = (ecrt_master_reference_clock_time(master->master, &dc_time) == 0);
  } else {
    dc_time_valid = 0;
  }
#endif

  // sync slaves to ref clock
  ecrt_master_sync_slave_clocks(master->master);

  // send domain data
  ecrt_master_send(master->master);
  rtapi_mutex_give(&master->mutex);

#ifdef RTAPI_TASK_PLL_SUPPORT
  // PI controller for master thread PLL sync
  // this part is done after ecrt_master_send() to reduce jitter
  hal_data = master->hal_data;
  *(hal_data->pll_err) = 0;
  *(hal_data->pll_out) = 0;
  if (dc_time_valid) {
    if (master->dc_time_last != 0 || dc_time != 0) {
      *(hal_data->pll_err) = master->app_time_last - dc_time;
      if ((*(hal_data->pll_err) > 0 && *(hal_data->pll_out) < master->pll_limit) || (*(hal_data->pll_err) < 0 && *(hal_data->pll_out) > -(master->pll_limit))) {
        master->pll_isum += (double) *(hal_data->pll_err);
      }
      *(hal_data->pll_out) = (int32_t) (hal_data->pll_p * (double) *(hal_data->pll_err) + hal_data->pll_i * master->pll_isum * master->periodfp);
    }
    master->dc_time_last = dc_time;
  } else {
    master->dc_time_last = 0;
    master->pll_isum = 0.0;
  }

  rtapi_task_pll_set_correction(*(hal_data->pll_out));
  master->app_time_last = (uint32_t) app_time;
#endif
}

int lcec_read_sdo(struct lcec_slave *slave, uint16_t index, uint8_t subindex, uint8_t *target, size_t size) {
  lcec_master_t *master = slave->master;
  int err;
  size_t result_size;
  uint32_t abort_code;

  if ((err = ecrt_master_sdo_upload(master->master, slave->index, index, subindex, target, size, &result_size, &abort_code))) {
    rtapi_print_msg(RTAPI_MSG_ERR, LCEC_MSG_PFX "slave %s.%s: Failed to execute SDO upload (0x%04x:0x%02x, error %d, abort_code %08x)\n",
      master->name, slave->name, index, subindex, err, abort_code);
    return -1;
  }

  if (result_size != size) {
    rtapi_print_msg(RTAPI_MSG_ERR, LCEC_MSG_PFX "slave %s.%s: Invalid result size on SDO upload (0x%04x:0x%02x, req: %ld, res: %ld)\n",
      master->name, slave->name, index, subindex, size, result_size);
    return -1;
  }

  return 0;
}

int lcec_read_idn(struct lcec_slave *slave, uint8_t drive_no, uint16_t idn, uint8_t *target, size_t size) {
  lcec_master_t *master = slave->master;
  int err;
  size_t result_size;
  uint16_t error_code;

  if ((err = ecrt_master_read_idn(master->master, slave->index, drive_no, idn, target, size, &result_size, &error_code))) {  
    rtapi_print_msg(RTAPI_MSG_ERR, LCEC_MSG_PFX "slave %s.%s: Failed to execute IDN read (drive %u idn %c-%u-%u, error %d, error_code %08x)\n",
      master->name, slave->name, drive_no, (idn & 0x8000) ? 'P' : 'S', (idn >> 12) & 0x0007, idn & 0x0fff, err, error_code);
    return -1;
  }

  if (result_size != size) {
    rtapi_print_msg(RTAPI_MSG_ERR, LCEC_MSG_PFX "slave %s.%s: Invalid result size on IDN read (drive %u idn %c-%d-%d, req: %ld, res: %ld)\n",
      master->name, slave->name, drive_no, (idn & 0x8000) ? 'P' : 'S', (idn >> 12) & 0x0007, idn & 0x0fff, size, result_size);
    return -1;
  }

  return 0;
}

static int lcec_pin_newfv(hal_type_t type, hal_pin_dir_t dir, void **data_ptr_addr, const char *fmt, va_list ap) {
  char name[HAL_NAME_LEN + 1];
  int sz;
  int err;

  sz = rtapi_vsnprintf(name, sizeof(name), fmt, ap);
  if(sz == -1 || sz > HAL_NAME_LEN) {
    rtapi_print_msg(RTAPI_MSG_ERR, LCEC_MSG_PFX "length %d too long for name starting '%s'\n", sz, name);
    return -ENOMEM;
  }

  err = hal_pin_new(name, type, dir, data_ptr_addr, comp_id);
  if (err) {
    rtapi_print_msg(RTAPI_MSG_ERR, LCEC_MSG_PFX "exporting pin %s failed\n", name);
    return err;
  }

  switch (type) {
    case HAL_BIT:
      **((hal_bit_t **) data_ptr_addr) = 0;
      break;
    case HAL_FLOAT:
      **((hal_float_t **) data_ptr_addr) = 0.0;
      break;
    case HAL_S32:
      **((hal_s32_t **) data_ptr_addr) = 0;
      break;
    case HAL_U32:
      **((hal_u32_t **) data_ptr_addr) = 0;
      break;
    default:
      break;
  }

  return 0;
}

int lcec_pin_newf(hal_type_t type, hal_pin_dir_t dir, void **data_ptr_addr, const char *fmt, ...) {
  va_list ap;
  int err;

  va_start(ap, fmt);
  err = lcec_pin_newfv(type, dir, data_ptr_addr, fmt, ap);
  va_end(ap);

  return err;
}

static int lcec_pin_newfv_list(void *base, const lcec_pindesc_t *list, va_list ap) {
  va_list ac;
  int err;
  const lcec_pindesc_t *p;

  for (p = list; p->type != HAL_TYPE_UNSPECIFIED; p++) {
    va_copy(ac, ap);
    err = lcec_pin_newfv(p->type, p->dir, (void **) (base + p->offset), p->fmt, ac);
    va_end(ac);
    if (err) {
      return err;
    }
  }

  return 0;
}

int lcec_pin_newf_list(void *base, const lcec_pindesc_t *list, ...) {
  va_list ap;
  int err;

  va_start(ap, list);
  err = lcec_pin_newfv_list(base, list, ap);
  va_end(ap);

  return err;
}

static int lcec_param_newfv(hal_type_t type, hal_pin_dir_t dir, void *data_addr, const char *fmt, va_list ap) {
  char name[HAL_NAME_LEN + 1];
  int sz;
  int err;

  sz = rtapi_vsnprintf(name, sizeof(name), fmt, ap);
  if(sz == -1 || sz > HAL_NAME_LEN) {
    rtapi_print_msg(RTAPI_MSG_ERR, LCEC_MSG_PFX "length %d too long for name starting '%s'\n", sz, name);
    return -ENOMEM;
  }

  err = hal_param_new(name, type, dir, data_addr, comp_id);
  if (err) {
    rtapi_print_msg(RTAPI_MSG_ERR, LCEC_MSG_PFX "exporting param %s failed\n", name);
    return err;
  }

  switch (type) {
    case HAL_BIT:
      *((hal_bit_t *) data_addr) = 0;
      break;
    case HAL_FLOAT:
      *((hal_float_t *) data_addr) = 0.0;
      break;
    case HAL_S32:
      *((hal_s32_t *) data_addr) = 0;
      break;
    case HAL_U32:
      *((hal_u32_t *) data_addr) = 0;
      break;
    default:
      break;
  }

  return 0;
}

int lcec_param_newf(hal_type_t type, hal_pin_dir_t dir, void *data_addr, const char *fmt, ...) {
  va_list ap;
  int err;

  va_start(ap, fmt);
  err = lcec_param_newfv(type, dir, data_addr, fmt, ap);
  va_end(ap);

  return err;
}

static int lcec_param_newfv_list(void *base, const lcec_pindesc_t *list, va_list ap) {
  va_list ac;
  int err;
  const lcec_pindesc_t *p;

  for (p = list; p->type != HAL_TYPE_UNSPECIFIED; p++) {
    va_copy(ac, ap);
    err = lcec_param_newfv(p->type, p->dir, (void *) (base + p->offset), p->fmt, ac);
    va_end(ac);
    if (err) {
      return err;
    }
  }

  return 0;
}

int lcec_param_newf_list(void *base, const lcec_pindesc_t *list, ...) {
  va_list ap;
  int err;

  va_start(ap, list);
  err = lcec_param_newfv_list(base, list, ap);
  va_end(ap);

  return err;
}
<|MERGE_RESOLUTION|>--- conflicted
+++ resolved
@@ -1127,10 +1127,6 @@
 void lcec_read_master(void *arg, long period) {
   lcec_master_t *master = (lcec_master_t *) arg;
   lcec_slave_t *slave;
-<<<<<<< HEAD
-  ec_master_state_t ms;
-=======
->>>>>>> 9299730c
   int check_states;
 
   // check period
@@ -1161,21 +1157,6 @@
   ecrt_master_receive(master->master);
   ecrt_domain_process(master->domain);
   if (check_states) {
-<<<<<<< HEAD
-    ecrt_master_state(master->master, &ms);
-  }
-  rtapi_mutex_give(&master->mutex);
-
-  if (check_states) {
-    // update state pins
-    lcec_update_master_hal(master->hal_data, &ms);
-
-    // update global state
-    global_ms.slaves_responding += ms.slaves_responding;
-    global_ms.al_states |= ms.al_states;
-    global_ms.link_up = global_ms.link_up && ms.link_up;
-  }
-=======
     ecrt_master_state(master->master, &master->ms);
   }
   rtapi_mutex_give(&master->mutex);
@@ -1187,7 +1168,6 @@
   global_ms.slaves_responding += master->ms.slaves_responding;
   global_ms.al_states |= master->ms.al_states;
   global_ms.link_up = global_ms.link_up && master->ms.link_up;
->>>>>>> 9299730c
 
   // process slaves
   for (slave = master->first_slave; slave != NULL; slave = slave->next) {
