//
//    Copyright (C) 2011 Sascha Ittner <sascha.ittner@modusoft.de>
//
//    This program is free software; you can redistribute it and/or modify
//    it under the terms of the GNU General Public License as published by
//    the Free Software Foundation; either version 2 of the License, or
//    (at your option) any later version.
//
//    This program is distributed in the hope that it will be useful,
//    but WITHOUT ANY WARRANTY; without even the implied warranty of
//    MERCHANTABILITY or FITNESS FOR A PARTICULAR PURPOSE.  See the
//    GNU General Public License for more details.
//
//    You should have received a copy of the GNU General Public License
//    along with this program; if not, write to the Free Software
//    Foundation, Inc., 51 Franklin St, Fifth Floor, Boston, MA  02110-1301 USA
//
#ifndef _LCEC_EL1XXX_H_
#define _LCEC_EL1XXX_H_

#include "lcec.h"

#define LCEC_EL1xxx_VID LCEC_BECKHOFF_VID

#define LCEC_EL1002_PID 0x03EA3052
#define LCEC_EL1004_PID 0x03EC3052
#define LCEC_EL1008_PID 0x03F03052
#define LCEC_EL1012_PID 0x03F43052
#define LCEC_EL1014_PID 0x03F63052
#define LCEC_EL1018_PID 0x03FA3052
#define LCEC_EL1024_PID 0x04003052
#define LCEC_EL1034_PID 0x040A3052
#define LCEC_EL1084_PID 0x043C3052
#define LCEC_EL1088_PID 0x04403052
#define LCEC_EL1094_PID 0x04463052
#define LCEC_EL1098_PID 0x044A3052
#define LCEC_EL1104_PID 0x04503052
#define LCEC_EL1114_PID 0x045A3052
#define LCEC_EL1124_PID 0x04643052
#define LCEC_EL1134_PID 0x046E3052
#define LCEC_EL1144_PID 0x04783052
#define LCEC_EL1808_PID 0x07103052
#define LCEC_EL1809_PID 0x07113052
<<<<<<< HEAD
#define LCEC_EL1819_PID 0x071B3052
=======
#define LCEC_EP1008_PID 0x03f04052
#define LCEC_EP1018_PID 0x03fa4052
>>>>>>> 53a84607

#define LCEC_EL1002_PDOS 2
#define LCEC_EL1004_PDOS 4
#define LCEC_EL1008_PDOS 8
#define LCEC_EL1012_PDOS 2
#define LCEC_EL1014_PDOS 4
#define LCEC_EL1018_PDOS 8
#define LCEC_EL1024_PDOS 4
#define LCEC_EL1034_PDOS 4
#define LCEC_EL1084_PDOS 4
#define LCEC_EL1088_PDOS 8
#define LCEC_EL1094_PDOS 4
#define LCEC_EL1098_PDOS 8
#define LCEC_EL1104_PDOS 4
#define LCEC_EL1114_PDOS 4
#define LCEC_EL1124_PDOS 4
#define LCEC_EL1134_PDOS 4
#define LCEC_EL1144_PDOS 4
#define LCEC_EL1808_PDOS 8
#define LCEC_EL1809_PDOS 16
<<<<<<< HEAD
#define LCEC_EL1819_PDOS 16
=======
#define LCEC_EP1008_PDOS 8
#define LCEC_EP1018_PDOS 8
>>>>>>> 53a84607

int lcec_el1xxx_init(int comp_id, struct lcec_slave *slave, ec_pdo_entry_reg_t *pdo_entry_regs);

#endif
<|MERGE_RESOLUTION|>--- conflicted
+++ resolved
@@ -41,12 +41,9 @@
 #define LCEC_EL1144_PID 0x04783052
 #define LCEC_EL1808_PID 0x07103052
 #define LCEC_EL1809_PID 0x07113052
-<<<<<<< HEAD
-#define LCEC_EL1819_PID 0x071B3052
-=======
 #define LCEC_EP1008_PID 0x03f04052
 #define LCEC_EP1018_PID 0x03fa4052
->>>>>>> 53a84607
+#define LCEC_EL1819_PID 0x071B3052
 
 #define LCEC_EL1002_PDOS 2
 #define LCEC_EL1004_PDOS 4
@@ -67,12 +64,9 @@
 #define LCEC_EL1144_PDOS 4
 #define LCEC_EL1808_PDOS 8
 #define LCEC_EL1809_PDOS 16
-<<<<<<< HEAD
-#define LCEC_EL1819_PDOS 16
-=======
 #define LCEC_EP1008_PDOS 8
 #define LCEC_EP1018_PDOS 8
->>>>>>> 53a84607
+#define LCEC_EL1819_PDOS 16
 
 int lcec_el1xxx_init(int comp_id, struct lcec_slave *slave, ec_pdo_entry_reg_t *pdo_entry_regs);
 
