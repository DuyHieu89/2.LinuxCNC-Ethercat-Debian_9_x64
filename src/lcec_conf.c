--- conflicted
+++ resolved
@@ -140,12 +140,9 @@
   { "EL1252", lcecSlaveTypeEL1252, NULL },
   { "EL1808", lcecSlaveTypeEL1808, NULL },
   { "EL1809", lcecSlaveTypeEL1809, NULL },
-<<<<<<< HEAD
-  { "EL1819", lcecSlaveTypeEL1819, NULL },
-=======
   { "EP1008", lcecSlaveTypeEP1008, NULL },
   { "EP1018", lcecSlaveTypeEP1018, NULL },
->>>>>>> 53a84607
+  { "EL1819", lcecSlaveTypeEL1819, NULL },
 
   // digital out
   { "EL2002", lcecSlaveTypeEL2002, NULL },
@@ -172,13 +169,10 @@
   { "EP2028", lcecSlaveTypeEP2028, NULL },
   { "EP2809", lcecSlaveTypeEP2809, NULL },
 
-  // digital in(out
+  // digital combo (in/out)
   { "EL1859", lcecSlaveTypeEL1859, NULL },
-
-  // digital combo (in/out)
   { "EP2316", lcecSlaveTypeEP2316, NULL },
   { "EP2338", lcecSlaveTypeEP2338, NULL },
-
   // analog in, 2ch, 16 bits
   { "EL3004", lcecSlaveTypeEL3004, NULL },
   { "EL3044", lcecSlaveTypeEL3044, NULL },
@@ -240,12 +234,9 @@
   { "EL2521", lcecSlaveTypeEL2521, NULL },
 
   // stepper
-<<<<<<< HEAD
   { "EL7031", lcecSlaveTypeEL7031, slaveEL70x1Params },
+  { "EL7041", lcecSlaveTypeEL7041, NULL },
   { "EL7041-0052", lcecSlaveTypeEL7041_0052, slaveEL70x1Params },
-=======
-  { "EL7041", lcecSlaveTypeEL7041, NULL },
->>>>>>> 53a84607
   { "EL7041-1000", lcecSlaveTypeEL7041_1000, NULL },
   { "EP7041", lcecSlaveTypeEP7041, NULL },
 
