//
//    Copyright (C) 2011 Sascha Ittner <sascha.ittner@modusoft.de>
//
//    This program is free software; you can redistribute it and/or modify
//    it under the terms of the GNU General Public License as published by
//    the Free Software Foundation; either version 2 of the License, or
//    (at your option) any later version.
//
//    This program is distributed in the hope that it will be useful,
//    but WITHOUT ANY WARRANTY; without even the implied warranty of
//    MERCHANTABILITY or FITNESS FOR A PARTICULAR PURPOSE.  See the
//    GNU General Public License for more details.
//
//    You should have received a copy of the GNU General Public License
//    along with this program; if not, write to the Free Software
//    Foundation, Inc., 51 Franklin St, Fifth Floor, Boston, MA  02110-1301 USA
//
#ifndef _LCEC_CONF_H_
#define _LCEC_CONF_H_

#include "hal.h"
#include "ecrt.h"

#define LCEC_MODULE_NAME "lcec"

#define LCEC_CONF_SHMEM_KEY   0xACB572C7
#define LCEC_CONF_SHMEM_MAGIC 0x036ED5A3

#define LCEC_CONF_STR_MAXLEN 48

#define LCEC_CONF_SDO_COMPLETE_SUBIDX -1
#define LCEC_CONF_GENERIC_MAX_SUBPINS 32
#define LCEC_CONF_GENERIC_MAX_BITLEN  255

typedef enum {
  lcecConfTypeNone = 0,
  lcecConfTypeMasters,
  lcecConfTypeMaster,
  lcecConfTypeSlave,
  lcecConfTypeDcConf,
  lcecConfTypeWatchdog,
  lcecConfTypeSyncManager,
  lcecConfTypePdo,
  lcecConfTypePdoEntry,
  lcecConfTypeSdoConfig,
  lcecConfTypeSdoDataRaw,
  lcecConfTypeIdnConfig,
  lcecConfTypeIdnDataRaw,
  lcecConfTypeInitCmds,
  lcecConfTypeComplexEntry,
  lcecConfTypeModParam
} LCEC_CONF_TYPE_T;

typedef enum {
  lcecPdoEntTypeSimple,
  lcecPdoEntTypeFloatSigned,
  lcecPdoEntTypeFloatUnsigned,
  lcecPdoEntTypeComplex
} LCEC_PDOENT_TYPE_T;

typedef enum {
  lcecSlaveTypeInvalid,
  lcecSlaveTypeGeneric,
  lcecSlaveTypeAX5203,
  lcecSlaveTypeAX5206,
  lcecSlaveTypeEK1100,
  lcecSlaveTypeEK1101,
  lcecSlaveTypeEK1110,
  lcecSlaveTypeEK1122,
  lcecSlaveTypeEL1002,
  lcecSlaveTypeEL1004,
  lcecSlaveTypeEL1008,
  lcecSlaveTypeEL1012,
  lcecSlaveTypeEL1014,
  lcecSlaveTypeEL1018,
  lcecSlaveTypeEL1024,
  lcecSlaveTypeEL1034,
  lcecSlaveTypeEL1084,
  lcecSlaveTypeEL1088,
  lcecSlaveTypeEL1094,
  lcecSlaveTypeEL1098,
  lcecSlaveTypeEL1104,
  lcecSlaveTypeEL1114,
  lcecSlaveTypeEL1124,
  lcecSlaveTypeEL1134,
  lcecSlaveTypeEL1144,
  lcecSlaveTypeEL1252,
  lcecSlaveTypeEL1808,
  lcecSlaveTypeEL1809,
<<<<<<< HEAD
  lcecSlaveTypeEL1819,
=======
  lcecSlaveTypeEP1008,
  lcecSlaveTypeEP1018,
>>>>>>> 53a84607
  lcecSlaveTypeEL2002,
  lcecSlaveTypeEL2004,
  lcecSlaveTypeEL2008,
  lcecSlaveTypeEL2022,
  lcecSlaveTypeEL2024,
  lcecSlaveTypeEL2032,
  lcecSlaveTypeEL2034,
  lcecSlaveTypeEL2042,
  lcecSlaveTypeEL2084,
  lcecSlaveTypeEL2088,
  lcecSlaveTypeEL2124,
  lcecSlaveTypeEL2202,
  lcecSlaveTypeEL2612,
  lcecSlaveTypeEL2622,
  lcecSlaveTypeEL2634,
  lcecSlaveTypeEL2652,
  lcecSlaveTypeEL2808,
  lcecSlaveTypeEL2798,
  lcecSlaveTypeEL2809,
  lcecSlaveTypeEP2008,
  lcecSlaveTypeEP2028,
<<<<<<< HEAD
  lcecSlaveTypeEP2809,
  lcecSlaveTypeEL1859,
=======
  lcecSlaveTypeEP2316,
  lcecSlaveTypeEP2338,
  lcecSlaveTypeEL3004,
  lcecSlaveTypeEL3044,
  lcecSlaveTypeEL3054,
  lcecSlaveTypeEL3064,
>>>>>>> 53a84607
  lcecSlaveTypeEL3102,
  lcecSlaveTypeEL3112,
  lcecSlaveTypeEL3122,
  lcecSlaveTypeEL3142,
  lcecSlaveTypeEL3152,
  lcecSlaveTypeEL3162,
<<<<<<< HEAD
  lcecSlaveTypeEL3164,
=======
  lcecSlaveTypeEL3202,
>>>>>>> 53a84607
  lcecSlaveTypeEL3255,
  lcecSlaveTypeEL3403,
  lcecSlaveTypeEL4001,
  lcecSlaveTypeEL4011,
  lcecSlaveTypeEL4021,
  lcecSlaveTypeEL4031,
  lcecSlaveTypeEL4002,
  lcecSlaveTypeEL4012,
  lcecSlaveTypeEL4022,
  lcecSlaveTypeEL4032,
  lcecSlaveTypeEL4008,
  lcecSlaveTypeEL4018,
  lcecSlaveTypeEL4028,
  lcecSlaveTypeEL4038,
  lcecSlaveTypeEL4102,
  lcecSlaveTypeEL4112,
  lcecSlaveTypeEL4122,
  lcecSlaveTypeEL4132,
  lcecSlaveTypeEL4104,
  lcecSlaveTypeEL4134,
  lcecSlaveTypeEL5101,
  lcecSlaveTypeEL5151,
  lcecSlaveTypeEL5152,
  lcecSlaveTypeEL2521,
<<<<<<< HEAD
  lcecSlaveTypeEL7031,
  lcecSlaveTypeEL7041_0052,
  lcecSlaveTypeEL7041_1000,
  lcecSlaveTypeEL7201_9014,
=======
  lcecSlaveTypeEL7041,
  lcecSlaveTypeEL7041_1000,
  lcecSlaveTypeEP7041,
>>>>>>> 53a84607
  lcecSlaveTypeEL7211,
  lcecSlaveTypeEL7221,
  lcecSlaveTypeEL7342,
  lcecSlaveTypeEL7411,
  lcecSlaveTypeEL9505,
  lcecSlaveTypeEL9576,
  lcecSlaveTypeEL9508,
  lcecSlaveTypeEL9510,
  lcecSlaveTypeEL9512,
  lcecSlaveTypeEL9515,
  lcecSlaveTypeEL6900,
  lcecSlaveTypeEL1918_LOGIC,
  lcecSlaveTypeEL1904,
  lcecSlaveTypeEL2904,
  lcecSlaveTypeEM3701,
  lcecSlaveTypeEM3702,
  lcecSlaveTypeEM3712,
  lcecSlaveTypeEM7004,
  lcecSlaveTypeStMDS5k,
  lcecSlaveTypeDeASDA,
  lcecSlaveTypeOmrG5_KNA5L,
  lcecSlaveTypeOmrG5_KN01L,
  lcecSlaveTypeOmrG5_KN02L,
  lcecSlaveTypeOmrG5_KN04L,
  lcecSlaveTypeOmrG5_KN01H,
  lcecSlaveTypeOmrG5_KN02H,
  lcecSlaveTypeOmrG5_KN04H,
  lcecSlaveTypeOmrG5_KN08H,
  lcecSlaveTypeOmrG5_KN10H,
  lcecSlaveTypeOmrG5_KN15H,
  lcecSlaveTypeOmrG5_KN20H,
  lcecSlaveTypeOmrG5_KN30H,
  lcecSlaveTypeOmrG5_KN50H,
  lcecSlaveTypeOmrG5_KN75H,
  lcecSlaveTypeOmrG5_KN150H,
  lcecSlaveTypeOmrG5_KN06F,
  lcecSlaveTypeOmrG5_KN10F,
  lcecSlaveTypeOmrG5_KN15F,
  lcecSlaveTypeOmrG5_KN20F,
  lcecSlaveTypeOmrG5_KN30F,
  lcecSlaveTypeOmrG5_KN50F,
  lcecSlaveTypeOmrG5_KN75F,
  lcecSlaveTypeOmrG5_KN150F,
  lcecSlaveTypePh3LM2RM
} LCEC_SLAVE_TYPE_T;

typedef struct {
  uint32_t magic;
  size_t length;
} LCEC_CONF_HEADER_T;

typedef struct {
  LCEC_CONF_TYPE_T confType;
  int index;
  uint32_t appTimePeriod;
  int refClockSyncCycles;
  char name[LCEC_CONF_STR_MAXLEN];
} LCEC_CONF_MASTER_T;

typedef struct {
  LCEC_CONF_TYPE_T confType;
  int index;
  LCEC_SLAVE_TYPE_T type;
  uint32_t vid;
  uint32_t pid;
  int configPdos;
  unsigned int syncManagerCount;
  unsigned int pdoCount;
  unsigned int pdoEntryCount;
  unsigned int pdoMappingCount;
  size_t sdoConfigLength;
  size_t idnConfigLength;
  unsigned int modParamCount;
  char name[LCEC_CONF_STR_MAXLEN];
} LCEC_CONF_SLAVE_T;

typedef struct {
  LCEC_CONF_TYPE_T confType;
  uint16_t assignActivate;
  uint32_t sync0Cycle;
  int32_t sync0Shift;
  uint32_t sync1Cycle;
  int32_t sync1Shift;
} LCEC_CONF_DC_T;

typedef struct {
  LCEC_CONF_TYPE_T confType;
  uint16_t divider;
  uint16_t intervals;
} LCEC_CONF_WATCHDOG_T;

typedef struct {
  LCEC_CONF_TYPE_T confType;
  uint8_t index;
  ec_direction_t dir;
  unsigned int pdoCount;
} LCEC_CONF_SYNCMANAGER_T;

typedef struct {
  LCEC_CONF_TYPE_T confType;
  uint16_t index;
  unsigned int pdoEntryCount;
} LCEC_CONF_PDO_T;

typedef struct {
  LCEC_CONF_TYPE_T confType;
  uint16_t index;
  uint8_t subindex;
  uint8_t bitLength;
  LCEC_PDOENT_TYPE_T subType;
  hal_type_t halType;
  hal_float_t floatScale;
  hal_float_t floatOffset;
  char halPin[LCEC_CONF_STR_MAXLEN];
} LCEC_CONF_PDOENTRY_T;

typedef struct {
  LCEC_CONF_TYPE_T confType;
  uint8_t bitOffset;
  uint8_t bitLength;
  LCEC_PDOENT_TYPE_T subType;
  hal_type_t halType;
  hal_float_t floatScale;
  hal_float_t floatOffset;
  char halPin[LCEC_CONF_STR_MAXLEN];
} LCEC_CONF_COMPLEXENTRY_T;

typedef struct {
  LCEC_CONF_TYPE_T confType;
} LCEC_CONF_NULL_T;

typedef struct {
  LCEC_CONF_TYPE_T confType;
  uint16_t index;
  int16_t subindex;
  size_t length;
  uint8_t data[];
} LCEC_CONF_SDOCONF_T;

typedef struct {
  LCEC_CONF_TYPE_T confType;
  uint8_t drive;
  uint16_t idn;
  ec_al_state_t state;
  size_t length;
  uint8_t data[];
} LCEC_CONF_IDNCONF_T;

typedef union {
  hal_bit_t bit;
  hal_s32_t s32;
  hal_u32_t u32;
  hal_float_t flt;
} LCEC_CONF_MODPARAM_VAL_T;

typedef struct {
  LCEC_CONF_TYPE_T confType;
  int id;
  LCEC_CONF_MODPARAM_VAL_T value;
} LCEC_CONF_MODPARAM_T;

#endif<|MERGE_RESOLUTION|>--- conflicted
+++ resolved
@@ -87,12 +87,9 @@
   lcecSlaveTypeEL1252,
   lcecSlaveTypeEL1808,
   lcecSlaveTypeEL1809,
-<<<<<<< HEAD
-  lcecSlaveTypeEL1819,
-=======
   lcecSlaveTypeEP1008,
   lcecSlaveTypeEP1018,
->>>>>>> 53a84607
+  lcecSlaveTypeEL1819,
   lcecSlaveTypeEL2002,
   lcecSlaveTypeEL2004,
   lcecSlaveTypeEL2008,
@@ -114,28 +111,22 @@
   lcecSlaveTypeEL2809,
   lcecSlaveTypeEP2008,
   lcecSlaveTypeEP2028,
-<<<<<<< HEAD
-  lcecSlaveTypeEP2809,
-  lcecSlaveTypeEL1859,
-=======
   lcecSlaveTypeEP2316,
   lcecSlaveTypeEP2338,
   lcecSlaveTypeEL3004,
   lcecSlaveTypeEL3044,
   lcecSlaveTypeEL3054,
   lcecSlaveTypeEL3064,
->>>>>>> 53a84607
+  lcecSlaveTypeEP2809,
+  lcecSlaveTypeEL1859,
   lcecSlaveTypeEL3102,
   lcecSlaveTypeEL3112,
   lcecSlaveTypeEL3122,
   lcecSlaveTypeEL3142,
   lcecSlaveTypeEL3152,
   lcecSlaveTypeEL3162,
-<<<<<<< HEAD
   lcecSlaveTypeEL3164,
-=======
   lcecSlaveTypeEL3202,
->>>>>>> 53a84607
   lcecSlaveTypeEL3255,
   lcecSlaveTypeEL3403,
   lcecSlaveTypeEL4001,
@@ -160,16 +151,12 @@
   lcecSlaveTypeEL5151,
   lcecSlaveTypeEL5152,
   lcecSlaveTypeEL2521,
-<<<<<<< HEAD
   lcecSlaveTypeEL7031,
+  lcecSlaveTypeEL7041,
   lcecSlaveTypeEL7041_0052,
   lcecSlaveTypeEL7041_1000,
+  lcecSlaveTypeEP7041,
   lcecSlaveTypeEL7201_9014,
-=======
-  lcecSlaveTypeEL7041,
-  lcecSlaveTypeEL7041_1000,
-  lcecSlaveTypeEP7041,
->>>>>>> 53a84607
   lcecSlaveTypeEL7211,
   lcecSlaveTypeEL7221,
   lcecSlaveTypeEL7342,
