--- conflicted
+++ resolved
@@ -62,28 +62,8 @@
   hal_bit_t *login_active;
   hal_bit_t *input_size_missmatch;
   hal_bit_t *output_size_missmatch;
-<<<<<<< HEAD
-//  hal_bit_t *txpdo_state;
-//  hal_bit_t *txpdo_toggle;
-
-  unsigned int std_in_0_os;
-  unsigned int std_in_0_bp;
-  unsigned int std_in_1_os;
-  unsigned int std_in_1_bp;
-  unsigned int std_in_2_os;
-  unsigned int std_in_2_bp;
-  unsigned int std_in_3_os;
-  unsigned int std_in_3_bp;
-  unsigned int std_in_4_os;
-  unsigned int std_in_4_bp;
-  unsigned int std_in_5_os;
-  unsigned int std_in_5_bp;
-  unsigned int std_in_6_os;
-  unsigned int std_in_6_bp;
-  unsigned int std_in_7_os;
-  unsigned int std_in_7_bp;
-=======
->>>>>>> 49a4131e
+  hal_bit_t *txpdo_state;
+  hal_bit_t *txpdo_toggle;
 
   int std_ins_count;
   lcec_el6900_fsoe_io_t std_ins[LCEC_EL6900_DIO_MAX_COUNT];
@@ -99,13 +79,10 @@
   unsigned int input_size_missmatch_bp;
   unsigned int output_size_missmatch_os;
   unsigned int output_size_missmatch_bp;
-<<<<<<< HEAD
   unsigned int txpdo_state_os;
   unsigned int txpdo_state_bp;
-//  unsigned int txpdo_toggle_os;
-//  unsigned int txpdo_toggle_bp;
-=======
->>>>>>> 49a4131e
+  unsigned int txpdo_toggle_os;
+  unsigned int txpdo_toggle_bp;
 
 } lcec_el6900_data_t;
 
@@ -115,11 +92,8 @@
   { HAL_BIT, HAL_OUT, offsetof(lcec_el6900_data_t, login_active), "%s.%s.%s.login-active" },
   { HAL_BIT, HAL_OUT, offsetof(lcec_el6900_data_t, input_size_missmatch), "%s.%s.%s.input-size-missmatch" },
   { HAL_BIT, HAL_OUT, offsetof(lcec_el6900_data_t, output_size_missmatch), "%s.%s.%s.output-size-missmatch" },
-<<<<<<< HEAD
-//  { HAL_BIT, HAL_OUT, offsetof(lcec_el6900_data_t, txpdo_state), "%s.%s.%s.txpdo-state" },
-//  { HAL_BIT, HAL_OUT, offsetof(lcec_el6900_data_t, txpdo_toggle), "%s.%s.%s.txpdo-toggle" },
-=======
->>>>>>> 49a4131e
+  { HAL_BIT, HAL_OUT, offsetof(lcec_el6900_data_t, txpdo_state), "%s.%s.%s.txpdo-state" },
+  { HAL_BIT, HAL_OUT, offsetof(lcec_el6900_data_t, txpdo_toggle), "%s.%s.%s.txpdo-toggle" },
   { HAL_TYPE_UNSPECIFIED, HAL_DIR_UNSPECIFIED, -1, NULL }
 };
 
@@ -262,11 +236,8 @@
   LCEC_PDO_INIT(pdo_entry_regs, slave->index, slave->vid, slave->pid, 0xf100, 0x08, &hal_data->login_active_os, &hal_data->login_active_bp);
   LCEC_PDO_INIT(pdo_entry_regs, slave->index, slave->vid, slave->pid, 0xf100, 0x09, &hal_data->input_size_missmatch_os, &hal_data->input_size_missmatch_bp);
   LCEC_PDO_INIT(pdo_entry_regs, slave->index, slave->vid, slave->pid, 0xf100, 0x0a, &hal_data->output_size_missmatch_os, &hal_data->output_size_missmatch_bp);
-<<<<<<< HEAD
-//  LCEC_PDO_INIT(pdo_entry_regs, slave->index, slave->vid, slave->pid, 0xf100, 0x0f, &hal_data->txpdo_state_os, &hal_data->txpdo_state_bp);
- // LCEC_PDO_INIT(pdo_entry_regs, slave->index, slave->vid, slave->pid, 0xf100, 0x10, &hal_data->txpdo_toggle_os, &hal_data->txpdo_toggle_bp);
-=======
->>>>>>> 49a4131e
+  LCEC_PDO_INIT(pdo_entry_regs, slave->index, slave->vid, slave->pid, 0xf100, 0x0f, &hal_data->txpdo_state_os, &hal_data->txpdo_state_bp);
+  LCEC_PDO_INIT(pdo_entry_regs, slave->index, slave->vid, slave->pid, 0xf100, 0x10, &hal_data->txpdo_toggle_os, &hal_data->txpdo_toggle_bp);
 
   // export pins
   if ((err = lcec_pin_newf_list(hal_data, slave_pins, LCEC_MODULE_NAME, master->name, slave->name)) != 0) {
@@ -346,15 +317,13 @@
   *(hal_data->login_active) = EC_READ_BIT(&pd[hal_data->login_active_os], hal_data->login_active_bp);
   *(hal_data->input_size_missmatch) = EC_READ_BIT(&pd[hal_data->input_size_missmatch_os], hal_data->input_size_missmatch_bp);
   *(hal_data->output_size_missmatch) = EC_READ_BIT(&pd[hal_data->output_size_missmatch_os], hal_data->output_size_missmatch_bp);
-<<<<<<< HEAD
-//  *(hal_data->txpdo_state) = EC_READ_BIT(&pd[hal_data->txpdo_state_os], hal_data->txpdo_state_bp);
-//  *(hal_data->txpdo_toggle) = EC_READ_BIT(&pd[hal_data->txpdo_toggle_os], hal_data->txpdo_toggle_bp);
-=======
+  *(hal_data->txpdo_state) = EC_READ_BIT(&pd[hal_data->txpdo_state_os], hal_data->txpdo_state_bp);
+  *(hal_data->txpdo_toggle) = EC_READ_BIT(&pd[hal_data->txpdo_toggle_os], hal_data->txpdo_toggle_bp);
+
 
   for (i = 0, io = hal_data->std_outs; i < hal_data->std_outs_count; i++, io++) {
     *(io->pin) = EC_READ_BIT(&pd[io->os], io->bp);
   }
->>>>>>> 49a4131e
 
   for (i = 0, fsoe_data = hal_data->fsoe; i < hal_data->fsoe_count; i++, fsoe_data++) {
     fsoe_slave = fsoe_data->fsoe_slave;
